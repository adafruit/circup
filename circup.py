# SPDX-FileCopyrightText: 2019 Nicholas Tollervey, written for Adafruit Industries
#
# SPDX-License-Identifier: MIT
"""
CircUp -- a utility to manage and update libraries on a CircuitPython device.
"""


import ctypes
import glob
import json
import logging
import os
from pathlib import Path
import re
import shutil
from subprocess import check_output
import sys
import zipfile

import appdirs
import click
import requests
from semver import VersionInfo


# Useful constants.
#: The unique USB vendor ID for Adafruit boards.
VENDOR_ID = 9114
#: Flag to indicate if the command is being run in verbose mode.
VERBOSE = False
#: The location of data files used by circup (following OS conventions).
DATA_DIR = appdirs.user_data_dir(appname="circup", appauthor="adafruit")
#: The path to the JSON file containing the metadata about the current bundle.
BUNDLE_DATA = os.path.join(DATA_DIR, "circup.json")
#: The path to the zip file containing the current library bundle.
BUNDLE_ZIP = os.path.join(DATA_DIR, "adafruit-circuitpython-bundle-{}.zip")
#: The path to the directory into which the current bundle is unzipped.
BUNDLE_DIR = os.path.join(DATA_DIR, "adafruit_circuitpython_bundle_{}")
#: The directory containing the utility's log file.
LOG_DIR = appdirs.user_log_dir(appname="circup", appauthor="adafruit")
#: The location of the log file for the utility.
LOGFILE = os.path.join(LOG_DIR, "circup.log")
#:  The libraries (and blank lines) which don't go on devices
NOT_MCU_LIBRARIES = [
    "",
    "adafruit-blinka",
    "adafruit-blinka-bleio",
    "adafruit-blinka-displayio",
    "pyserial",
]
#: The version of CircuitPython found on the connected device.
CPY_VERSION = ""


# Ensure DATA_DIR / LOG_DIR related directories and files exist.
if not os.path.exists(DATA_DIR):  # pragma: no cover
    os.makedirs(DATA_DIR)
if not os.path.exists(LOG_DIR):  # pragma: no cover
    os.makedirs(LOG_DIR)


# Setup logging.
logger = logging.getLogger(__name__)
logger.setLevel(logging.INFO)
logfile_handler = logging.FileHandler(LOGFILE)
log_formatter = logging.Formatter(
    "%(asctime)s %(levelname)s: %(message)s", datefmt="%m/%d/%Y %H:%M:%S"
)
logfile_handler.setFormatter(log_formatter)
logger.addHandler(logfile_handler)


__version__ = "0.0.0-auto.0"
__repo__ = "https://github.com/adafruit/circup.git"


class Module:
    """
    Represents a CircuitPython module.
    """

    # pylint: disable=too-many-arguments

    def __init__(self, path, repo, device_version, bundle_version, mpy):
        """
        The ``self.file`` and ``self.name`` attributes are constructed from
        the ``path`` value. If the path is to a directory based module, the
        resulting self.file value will be None, and the name will be the
        basename of the directory path.

        :param str path: The path to the module on the connected
            CIRCUITPYTHON device.
        :param str repo: The URL of the Git repository for this module.
        :param str device_version: The semver value for the version on device.
        :param str bundle_version: The semver value for the version in bundle.
        :param bool mpy: Flag to indicate if the module is byte-code compiled.
        """
        self.path = path
        if os.path.isfile(self.path):
            # Single file module.
            self.file = os.path.basename(path)
            self.name = self.file.replace(".py", "").replace(".mpy", "")
        else:
            # Directory based module.
            self.file = None
            self.name = os.path.basename(os.path.dirname(self.path))
        self.repo = repo
        self.device_version = device_version
        self.bundle_version = bundle_version
        self.mpy = mpy
        # Figure out the bundle path.
        self.bundle_path = None
        if self.mpy:
            # Byte compiled, now check CircuitPython version.
            major_version = CPY_VERSION.split(".")[0]
            bundle_platform = "{}mpy".format(major_version)
        else:
            # Regular Python
            bundle_platform = "py"
        for search_path, _, _ in os.walk(BUNDLE_DIR.format(bundle_platform)):
            if os.path.basename(search_path) == "lib":
                if self.file:
                    self.bundle_path = os.path.join(search_path, self.file)
                else:
                    self.bundle_path = os.path.join(search_path, self.name)
        logger.info(self)

    # pylint: enable=too-many-arguments

    @property
    def outofdate(self):
        """
        Returns a boolean to indicate if this module is out of date.

        :return: Truthy indication if the module is out of date.
        """
        if self.device_version and self.bundle_version:
            try:
                return VersionInfo.parse(self.device_version) < VersionInfo.parse(
                    self.bundle_version
                )
            except ValueError as ex:
                logger.warning("Module '%s' has incorrect semver value.", self.name)
                logger.warning(ex)
        return True  # Assume out of date to try to update.

    @property
    def major_update(self):
        """
        Returns a boolean to indicate if this is a major version update.

        :return: Boolean indicating if this is a major version upgrade
        """
        try:
            if (
                VersionInfo.parse(self.device_version).major
                == VersionInfo.parse(self.bundle_version).major
            ):
                return False
        except (TypeError, ValueError) as ex:
            logger.warning("Module '%s' has incorrect semver value.", self.name)
            logger.warning(ex)
        return True  # Assume Major Version udpate.

    @property
    def row(self):
        """
        Returns a tuple of items to display in a table row to show the module's
        name, local version and remote version.

        :return: A tuple containing the module's name, version on the connected
                 device and version in the latest bundle.
        """
        loc = self.device_version if self.device_version else "unknown"
        rem = self.bundle_version if self.bundle_version else "unknown"
        major_update = str(self.major_update)
        return (self.name, loc, rem, major_update)

    def update(self):
        """
        Delete the module on the device, then copy the module from the bundle
        back onto the device.

        The caller is expected to handle any exceptions raised.
        """
        if os.path.isdir(self.path):
            # Delete and copy the directory.
            shutil.rmtree(self.path, ignore_errors=True)
            shutil.copytree(self.bundle_path, self.path)
        else:
            # Delete and copy file.
            os.remove(self.path)
            shutil.copyfile(self.bundle_path, self.path)

    def __repr__(self):
        """
        Helps with log files.

        :return: A repr of a dictionary containing the module's metadata.
        """
        return repr(
            {
                "path": self.path,
                "file": self.file,
                "name": self.name,
                "repo": self.repo,
                "device_version": self.device_version,
                "bundle_version": self.bundle_version,
                "bundle_path": self.bundle_path,
                "mpy": self.mpy,
            }
        )


def clean_library_name(assumed_library_name):
    """
    Most CP repos and library names are look like this:

        repo: Adafruit_CircuitPython_LC709203F
        library: adafruit_lc709203f

    But some do not and this handles cleaning that up.
    Also cleans up if the pypi or reponame is passed in instead of the
    CP library name.

    :param str assumed_library_name: An assumed name of a library from user
        or requirements.txt entry
    :return: str proper library name
    """
    not_standard_names = {
        # Assumed Name : Actual Name
        "adafruit_adafruitio": "adafruit_io",
        "adafruit_busdevice": "adafruit_bus_device",
        "adafruit_neopixel": "neopixel",
        "adafruit_sd": "adafruit_sdcard",
        "adafruit_simpleio": "simpleio",
    }
    if "circuitpython" in assumed_library_name:
        # convert repo or pypi name to common library name
        assumed_library_name = (
            assumed_library_name.replace("-circuitpython-", "_")
            .replace("_circuitpython_", "_")
            .replace("-", "_")
        )
    if assumed_library_name in not_standard_names.keys():
        return not_standard_names[assumed_library_name]
    return assumed_library_name


def ensure_latest_bundle():
    """
    Ensure that there's a copy of the latest library bundle available so circup
    can check the metadata contained therein.
    """
    logger.info("Checking for library updates.")
    tag = get_latest_tag()
    old_tag = "0"
    if os.path.isfile(BUNDLE_DATA):
        with open(BUNDLE_DATA, encoding="utf-8") as data:
            try:
                old_tag = json.load(data)["tag"]
            except json.decoder.JSONDecodeError as ex:
                # Sometimes (why?) the JSON file becomes corrupt. In which case
                # log it and carry on as if setting up for first time.
                logger.error("Could not parse %s", BUNDLE_DATA)
                logger.exception(ex)
    if tag > old_tag:
        logger.info("New version available (%s).", tag)
        try:
            get_bundle(tag)
            with open(BUNDLE_DATA, "w", encoding="utf-8") as data:
                json.dump({"tag": tag}, data)
        except requests.exceptions.HTTPError as ex:
            # See #20 for reason this this
            click.secho(
                (
                    "There was a problem downloading the bundle. "
                    "Please try again in a moment."
                ),
                fg="red",
            )
            logger.exception(ex)
            sys.exit(1)
    else:
        logger.info("Current library bundle up to date %s.", tag)


def extract_metadata(path):
    """
    Given an file path, return a dictionary containing metadata extracted from
    dunder attributes found therein. Works with both .py and .mpy files.

    For Python source files, such metadata assignments should be simple and
    single-line. For example::

        __version__ = "1.1.4"
        __repo__ = "https://github.com/adafruit/SomeLibrary.git"

    For byte compiled .mpy files, a brute force / backtrack approach is used
    to find the __version__ number in the file -- see comments in the
    code for the implementation details.

    :param str path: The path to the file containing the metadata.
    :return: The dunder based metadata found in the file, as a dictionary.
    """
    result = {}
    logger.info("%s", path)
    if path.endswith(".py"):
        result["mpy"] = False
        with open(path, encoding="utf-8") as source_file:
            content = source_file.read()
        #: The regex used to extract ``__version__`` and ``__repo__`` assignments.
        dunder_key_val = r"""(__\w+__)\s*=\s*(?:['"]|\(\s)(.+)['"]"""
        for match in re.findall(dunder_key_val, content):
            result[match[0]] = str(match[1])
        if result:
            logger.info("Extracted metadata: %s", result)
        return result
    if path.endswith(".mpy"):
        result["mpy"] = True
        with open(path, "rb") as mpy_file:
            content = mpy_file.read()
        # Find the start location of the "__version__" (prepended with byte
        # value of 11 to indicate length of "__version__").
        loc = content.find(b"\x0b__version__")
        if loc > -1:
            # Backtrack until a byte value of the offset is reached.
            offset = 1
            while offset < loc:
                val = int(content[loc - offset])
                if val == offset - 1:  # Off by one..!
                    # Found version, extract the number given boundaries.
                    start = loc - offset + 1  # No need for prepended length.
                    end = loc  # Up to the start of the __version__.
                    version = content[start:end]  # Slice the version number.
                    # Create a string version as metadata in the result.
                    result = {"__version__": version.decode("utf-8"), "mpy": True}
                    break  # Nothing more to do.
                offset += 1  # ...and again but backtrack by one.
    return result


def find_device():
    """
    Return the location on the filesystem for the connected Adafruit device.
    This is based upon how Mu discovers this information.

    :return: The path to the device on the local filesystem.
    """
    device_dir = None
    # Attempt to find the path on the filesystem that represents the plugged in
    # CIRCUITPY board.
    if os.name == "posix":
        # Linux / OSX
        for mount_command in ["mount", "/sbin/mount"]:
            try:
                mount_output = check_output(mount_command).splitlines()
                mounted_volumes = [x.split()[2] for x in mount_output]
                for volume in mounted_volumes:
                    if volume.endswith(b"CIRCUITPY"):
                        device_dir = volume.decode("utf-8")
            except FileNotFoundError:
                continue
    elif os.name == "nt":
        # Windows

        def get_volume_name(disk_name):
            """
            Each disk or external device connected to windows has an attribute
            called "volume name". This function returns the volume name for the
            given disk/device.

            Based upon answer given here: http://stackoverflow.com/a/12056414
            """
            vol_name_buf = ctypes.create_unicode_buffer(1024)
            ctypes.windll.kernel32.GetVolumeInformationW(
                ctypes.c_wchar_p(disk_name),
                vol_name_buf,
                ctypes.sizeof(vol_name_buf),
                None,
                None,
                None,
                None,
                0,
            )
            return vol_name_buf.value

        #
        # In certain circumstances, volumes are allocated to USB
        # storage devices which cause a Windows popup to raise if their
        # volume contains no media. Wrapping the check in SetErrorMode
        # with SEM_FAILCRITICALERRORS (1) prevents this popup.
        #
        old_mode = ctypes.windll.kernel32.SetErrorMode(1)
        try:
            for disk in "ABCDEFGHIJKLMNOPQRSTUVWXYZ":
                path = "{}:\\".format(disk)
                if os.path.exists(path) and get_volume_name(path) == "CIRCUITPY":
                    device_dir = path
                    # Report only the FIRST device found.
                    break
        finally:
            ctypes.windll.kernel32.SetErrorMode(old_mode)
    else:
        # No support for unknown operating systems.
        raise NotImplementedError('OS "{}" not supported.'.format(os.name))
    logger.info("Found device: %s", device_dir)
    return device_dir


def find_modules(device_path):
    """
    Extracts metadata from the connected device and available bundle and
    returns this as a list of Module instances representing the modules on the
    device.

    :return: A list of Module instances describing the current state of the
             modules on the connected device.
    """
    # pylint: disable=broad-except
    try:
        device_modules = get_device_versions(device_path)
        bundle_modules = get_bundle_versions()
        result = []
        for name, device_metadata in device_modules.items():
            if name in bundle_modules:
                bundle_metadata = bundle_modules[name]
                path = device_metadata["path"]
                repo = bundle_metadata.get("__repo__")
                device_version = device_metadata.get("__version__")
                bundle_version = bundle_metadata.get("__version__")
                mpy = device_metadata["mpy"]
                result.append(Module(path, repo, device_version, bundle_version, mpy))
        return result
    except Exception as ex:
        # If it's not possible to get the device and bundle metadata, bail out
        # with a friendly message and indication of what's gone wrong.
        logger.exception(ex)
        click.echo("There was a problem: {}".format(ex))
        sys.exit(1)
    # pylint: enable=broad-except


def get_bundle(tag):
    """
    Downloads and extracts the version of the bundle with the referenced tag.

    :param str tag: The GIT tag to use to download the bundle.
    :return: The location of the resulting zip file in a temporary location on
             the local filesystem.
    """
    urls = {
        "py": (
            "https://github.com/adafruit/Adafruit_CircuitPython_Bundle"
            "/releases/download"
            "/{tag}/adafruit-circuitpython-bundle-py-{tag}.zip".format(tag=tag)
        ),
        "6mpy": (
            "https://github.com/adafruit/Adafruit_CircuitPython_Bundle/"
            "releases/download"
            "/{tag}/adafruit-circuitpython-bundle-6.x-mpy-{tag}.zip".format(tag=tag)
        ),
    }
    click.echo("Downloading latest version information.\n")
    for platform, url in urls.items():
        logger.info("Downloading bundle: %s", url)
        r = requests.get(url, stream=True)
        # pylint: disable=no-member
        if r.status_code != requests.codes.ok:
            logger.warning("Unable to connect to %s", url)
            r.raise_for_status()
        # pylint: enable=no-member
        total_size = int(r.headers.get("Content-Length"))
        temp_zip = BUNDLE_ZIP.format(platform)
        with click.progressbar(r.iter_content(1024), length=total_size) as pbar, open(
            temp_zip, "wb"
        ) as f:
            for chunk in pbar:
                f.write(chunk)
                pbar.update(len(chunk))
        logger.info("Saved to %s", temp_zip)
        temp_dir = BUNDLE_DIR.format(platform)
        if os.path.isdir(temp_dir):
            shutil.rmtree(temp_dir)
        with zipfile.ZipFile(temp_zip, "r") as zfile:
            zfile.extractall(temp_dir)
    click.echo("\nOK\n")


def get_bundle_versions():
    """
    Returns a dictionary of metadata from modules in the latest known release
    of the library bundle. Uses the Python version (rather than the compiled
    version) of the library modules.

    :return: A dictionary of metadata about the modules available in the
             library bundle.
    """
    ensure_latest_bundle()
    path = None
    for path, _, _ in os.walk(BUNDLE_DIR.format("py")):
        if os.path.basename(path) == "lib":
            break
    return get_modules(path)


def get_circuitpython_version(device_path):
    """
    Returns the version number of CircuitPython running on the board connected
    via ``device_path``. This is obtained from the ``boot_out.txt`` file on the
    device, whose content will start with something like this::

        Adafruit CircuitPython 4.1.0 on 2019-08-02;

    :param str device_path: The path to the connected board.
    :return: The version string for CircuitPython running on the connected
             board.
    """
    with open(os.path.join(device_path, "boot_out.txt")) as boot:
        circuit_python, _ = boot.read().split(";")
    return circuit_python.split(" ")[-3]


def get_dependencies(*requested_libraries, mod_names, to_install=()):
    """
    Return a list of other CircuitPython libraries

    :param tuple requested_libraries: The libraries to search for dependencies
    :param object mod_names:  All the modules metadata from bundle
    :return: tuple of module names to install which we build
    """
    # Internal variables
    _to_install = to_install
    _requested_libraries = []
    _rl = requested_libraries[0]

    if not requested_libraries[0]:
        # If nothing is requested, we're done
        return _to_install

    for l in _rl:
        # Convert tuple to list and force all to lowercase, Clean the names
        l = clean_library_name(l.lower())
        if l in NOT_MCU_LIBRARIES:
            logger.info("Skipping %s. It is not for microcontroller installs.", l)
        else:
            try:
                # Don't process any names we can't find in mod_names
                mod_names[l]  # pylint: disable=pointless-statement
                _requested_libraries.append(l)
            except KeyError:
                click.secho(
                    f"WARNING:\n\t{l} is not a known CircuitPython library.",
                    fg="yellow",
                )

    if not _requested_libraries:
        # If nothing is requested, we're done
        return _to_install

    for library in _requested_libraries:
        if library not in _to_install:
            _to_install = _to_install + (library,)
            # get the requirements.txt from bundle
            requirements_txt = get_requirements(library)
            if requirements_txt:
                _requested_libraries.extend(
                    libraries_from_requirements(requirements_txt)
                )
        # we've processed this library, remove it from the list
        _requested_libraries.remove(library)

        return get_dependencies(
            tuple(_requested_libraries),
            mod_names=mod_names,
            to_install=_to_install,
        )


def get_device_versions(device_path):
    """
    Returns a dictionary of metadata from modules on the connected device.

    :return: A dictionary of metadata about the modules available on the
             connected device.
    """
    return get_modules(os.path.join(device_path, "lib"))


def get_latest_tag():
    """
    Find the value of the latest tag for the Adafruit CircuitPython library
    bundle.

    :return: The most recent tag value for the project.
    """
    url = "https://github.com/adafruit/Adafruit_CircuitPython_Bundle/releases/latest"
    logger.info("Requesting tag information: %s", url)
    response = requests.get(url)
    logger.info("Response url: %s", response.url)
    tag = response.url.rsplit("/", 1)[-1]
    logger.info("Tag: '%s'", tag)
    return tag


def get_modules(path):
    """
    Get a dictionary containing metadata about all the Python modules found in
    the referenced path.

    :param str path: The directory in which to find modules.
    :return: A dictionary containing metadata about the found modules.
    """
    result = {}
    if not path:
        return result
    single_file_py_mods = glob.glob(os.path.join(path, "*.py"))
    single_file_mpy_mods = glob.glob(os.path.join(path, "*.mpy"))
    directory_mods = [
        d
        for d in glob.glob(os.path.join(path, "*", ""))
        if not os.path.basename(os.path.normpath(d)).startswith(".")
    ]
    single_file_mods = single_file_py_mods + single_file_mpy_mods
    for sfm in [f for f in single_file_mods if not os.path.basename(f).startswith(".")]:
        metadata = extract_metadata(sfm)
        metadata["path"] = sfm
        result[os.path.basename(sfm).replace(".py", "").replace(".mpy", "")] = metadata
    for dm in directory_mods:
        name = os.path.basename(os.path.dirname(dm))
        metadata = {}
        py_files = glob.glob(os.path.join(dm, "*.py"))
        mpy_files = glob.glob(os.path.join(dm, "*.mpy"))
        all_files = py_files + mpy_files
        for source in [f for f in all_files if not os.path.basename(f).startswith(".")]:
            metadata = extract_metadata(source)
            if "__version__" in metadata:
                metadata["path"] = dm
                result[name] = metadata
                break
        else:
            # No version metadata found.
            result[name] = {"path": dm, "mpy": bool(mpy_files)}
    return result


def get_requirements(library_name):
    """
    Return a string of the requirements.txt for a GitHub Repo
<<<<<<< HEAD

    :param str repo_name: GitHub repo name
=======
    NOTE: This is only looks at the py bundle. No known differences in the mpy
    bundle for requirements.txt
    :param str repo_name GitHub repo name
>>>>>>> 4b757e85
    :return: str the content of requirements.txt or None if not found
    """
    tag = get_latest_tag()
    bundle_path = BUNDLE_DIR.format("py")
    requirements_txt = (
        "{}/adafruit-circuitpython-bundle-py-{}/requirements/{}/"
        "requirements.txt".format(bundle_path, tag, library_name)
    )
    if Path(requirements_txt).is_file():
        return open(requirements_txt).read()
    return None


# pylint: disable=too-many-locals,too-many-branches
def install_module(device_path, name, py, mod_names):  # pragma: no cover
    """
    Finds a connected device and installs a given module name if it
    is available in the current module bundle and is not already
    installed on the device.
    TODO: There is currently no check for the version.

    :param str device_path: The path to the connected board.
    :param str name: Name of module to install
    :param bool py: Boolean to specify if the module should be installed from
                    source or from a pre-compiled module
    :param mod_names: Dictionary of metadata from modules that can be generated
                       with get_bundle_versions()
    """
    if not name:
        click.echo("No module name(s) provided.")
    elif name in mod_names:
        library_path = os.path.join(device_path, "lib")
        if not os.path.exists(library_path):  # pragma: no cover
            os.makedirs(library_path)
        metadata = mod_names[name]
        # Grab device modules to check if module already installed
        device_modules = []
        for module in find_modules(device_path):
            device_modules.append(module.name)
        if name in device_modules:
            click.echo("'{}' is already installed.".format(name))
            return
        if py:
            # Use Python source for module.
            source_path = metadata["path"]  # Path to Python source version.
            if os.path.isdir(source_path):
                target = os.path.basename(os.path.dirname(source_path))
                target_path = os.path.join(library_path, target)
                # Copy the directory.
                shutil.copytree(source_path, target_path)
            else:
                target = os.path.basename(source_path)
                target_path = os.path.join(library_path, target)
                # Copy file.
                shutil.copyfile(source_path, target_path)
        else:
            # Use pre-compiled mpy modules.
            module_name = os.path.basename(metadata["path"]).replace(".py", ".mpy")
            if not module_name:
                # Must be a directory based module.
                module_name = os.path.basename(os.path.dirname(metadata["path"]))
            major_version = CPY_VERSION.split(".")[0]
            bundle_platform = "{}mpy".format(major_version)
            bundle_path = ""
            for path, _, _ in os.walk(BUNDLE_DIR.format(bundle_platform)):
                if os.path.basename(path) == "lib":
                    bundle_path = os.path.join(path, module_name)
            if bundle_path:
                if os.path.isdir(bundle_path):
                    target_path = os.path.join(library_path, module_name)
                    # Copy the directory.
                    shutil.copytree(bundle_path, target_path)
                else:
                    target = os.path.basename(bundle_path)
                    target_path = os.path.join(library_path, target)
                    # Copy file.
                    shutil.copyfile(bundle_path, target_path)
            else:
                raise IOError("Cannot find compiled version of module.")
        click.echo("Installed '{}'.".format(name))
    else:
        click.echo("Unknown module named, '{}'.".format(name))


# pylint: enable=too-many-locals,too-many-branches


def libraries_from_requirements(requirements):
    """
    Clean up supplied requirements.txt and turn into tuple of CP libraries

    :param str requirements: A string version of a requirements.txt
    :return: tuple of library names
    """
    libraries = ()
    for line in requirements.split("\n"):
        line = line.lower().strip()
        if line.startswith("#") or line == "":
            # skip comments
            pass
        else:
            if any(operators in line for operators in [">", "<", "="]):
                # Remove everything after any pip style version specifiers
                line = re.split("[<|>|=|]", line)[0]
            libraries = libraries + (line,)
    return libraries


# ----------- CLI command definitions  ----------- #

# The following functions have IO side effects (for instance they emit to
# stdout). Ergo, these are not checked with unit tests. Most of the
# functionality they provide is provided by the functions above, which *are*
# tested. Most of the logic of the following functions is to prepare things for
# presentation to / interaction with the user.


@click.group()
@click.option(
    "--verbose", is_flag=True, help="Comprehensive logging is sent to stdout."
)
@click.option(
    "--path",
    type=click.Path(exists=True, file_okay=False),
    help="Path to CircuitPython directory. Overrides automatic path detection.",
)
@click.version_option(
    prog_name="CircUp",
    message="%(prog)s, A CircuitPython module updater. Version %(version)s",
)
@click.pass_context
def main(ctx, verbose, path):  # pragma: no cover
    """
    A tool to manage and update libraries on a CircuitPython device.
    """
    ctx.ensure_object(dict)
    if verbose:
        # Configure additional logging to stdout.
        global VERBOSE
        VERBOSE = True
        verbose_handler = logging.StreamHandler(sys.stdout)
        verbose_handler.setLevel(logging.INFO)
        verbose_handler.setFormatter(log_formatter)
        logger.addHandler(verbose_handler)
        click.echo("Logging to {}\n".format(LOGFILE))
    logger.info("### Started Circup ###")
    if path:
        device_path = path
    else:
        device_path = find_device()
    ctx.obj["DEVICE_PATH"] = device_path
    if device_path is None:
        click.secho("Could not find a connected Adafruit device.", fg="red")
        sys.exit(1)
    global CPY_VERSION
    CPY_VERSION = get_circuitpython_version(device_path)
    click.echo(
        "Found device at {}, running CircuitPython {}.".format(device_path, CPY_VERSION)
    )
    cp_release = requests.get(
        "https://github.com/adafruit/circuitpython/releases/latest", timeout=2
    )
    latest_version = cp_release.url.split("/")[-1]
    try:
        if VersionInfo.parse(CPY_VERSION) < VersionInfo.parse(latest_version):
            click.secho(
                "A newer version of CircuitPython ({}) is available.".format(
                    latest_version
                ),
                fg="green",
            )
    except ValueError as ex:
        logger.warning("CircuitPython has incorrect semver value.")
        logger.warning(ex)


@main.command()
@click.option("-r", "--requirement", is_flag=True)
@click.pass_context
def freeze(ctx, requirement):  # pragma: no cover
    """
    Output details of all the modules found on the connected CIRCUITPYTHON
    device. Option -r saves output to requirements.txt file
    """
    logger.info("Freeze")
    modules = find_modules(ctx.obj["DEVICE_PATH"])
    if modules:
        output = []
        for module in modules:
            output.append("{}=={}".format(module.name, module.device_version))
        for module in output:
            click.echo(module)
            logger.info(module)
        if requirement:
            cwd = os.path.abspath(os.getcwd())
            for i, module in enumerate(output):
                output[i] += "\n"
            with open(cwd + "/" + "requirements.txt", "w", newline="\n") as file:
                file.truncate(0)
                file.writelines(output)
    else:
        click.echo("No modules found on the device.")


@main.command()
@click.pass_context
def list(ctx):  # pragma: no cover
    """
    Lists all out of date modules found on the connected CIRCUITPYTHON device.
    """
    logger.info("List")
    # Grab out of date modules.
    data = [("Module", "Version", "Latest", "Major Update")]

    modules = [m.row for m in find_modules(ctx.obj["DEVICE_PATH"]) if m.outofdate]
    if modules:
        data += modules
        # Nice tabular display.
        col_width = [0, 0, 0, 0]
        for row in data:
            for i, word in enumerate(row):
                col_width[i] = max(len(word) + 2, col_width[i])
        dashes = tuple(("-" * (width - 1) for width in col_width))
        data.insert(1, dashes)
        click.echo(
            "The following modules are out of date or probably need an update.\n"
            "Major Updates may include breaking changes. Review before updating.\n"
        )
        for row in data:
            output = ""
            for index, cell in enumerate(row):
                output += cell.ljust(col_width[index])
            if not VERBOSE:
                click.echo(output)
            logger.info(output)
    else:
        click.echo("All modules found on the device are up to date.")


@main.command()
@click.argument("modules", required=False, nargs=-1)
@click.option("--py", is_flag=True)
@click.option("-r", "--requirement")
@click.pass_context
def install(ctx, modules, py, requirement):  # pragma: no cover
    """
    Install a named module(s) onto the device. Multiple modules
    can be installed at once by providing more than one module name, each
    separated by a space.
    Option -r allows specifying a text file to install all modules listed in
    the text file.

    TODO: Ensure there's enough space on the device, work out the version of
    CircuitPytho on the device in order to copy the appropriate .mpy versions
    too. ;-)
    """
    available_modules = get_bundle_versions()
    mod_names = {}
    for module, metadata in available_modules.items():
        mod_names[module.replace(".py", "").lower()] = metadata
    if requirement:
        cwd = os.path.abspath(os.getcwd())
        requirements_txt = open(cwd + "/" + requirement, "r").read()
        requested_installs = sorted(libraries_from_requirements(requirements_txt))
    else:
        requested_installs = sorted(modules)
    click.echo(f"Searching for dependencies for: {requested_installs}")
    to_install = get_dependencies(requested_installs, mod_names=mod_names)
    if to_install is not None:
        to_install = sorted(to_install)
        click.echo(f"Ready to install: {to_install}\n")
        for library in to_install:
            install_module(ctx.obj["DEVICE_PATH"], library, py, mod_names)


@click.argument("match", required=False, nargs=1)
@main.command()
def show(match):  # pragma: no cover
    """
    Show a list of available modules in the bundle. These are modules which
    *could* be installed on the device.

    If MATCH is specified only matching modules will be listed.
    """
    available_modules = get_bundle_versions()
    module_names = sorted([m.replace(".py", "") for m in available_modules])
    if match is not None:
        module_names = [m for m in module_names if match in m]
    click.echo("\n".join(module_names))

    click.echo(
        "{} shown of {} packages.".format(len(module_names), len(available_modules))
    )


@main.command()
@click.argument("module", nargs=-1)
@click.pass_context
def uninstall(ctx, module):  # pragma: no cover
    """
    Uninstall a named module(s) from the connected device. Multiple modules
    can be uninstalled at once by providing more than one module name, each
    separated by a space.
    """
    for name in module:
        device_modules = get_device_versions(ctx.obj["DEVICE_PATH"])
        name = name.lower()
        mod_names = {}
        for module_item, metadata in device_modules.items():
            mod_names[module_item.replace(".py", "").lower()] = metadata
        if name in mod_names:
            library_path = os.path.join(ctx.obj["DEVICE_PATH"], "lib")
            metadata = mod_names[name]
            module_path = metadata["path"]
            if os.path.isdir(module_path):
                target = os.path.basename(os.path.dirname(module_path))
                target_path = os.path.join(library_path, target)
                # Remove the directory.
                shutil.rmtree(target_path)
            else:
                target = os.path.basename(module_path)
                target_path = os.path.join(library_path, target)
                # Remove file
                os.remove(target_path)
            click.echo("Uninstalled '{}'.".format(name))
        else:
            click.echo("Module '{}' not found on device.".format(name))


@main.command(
    short_help=(
        "Update modules on the device. "
        "Use --all to automatically update all modules without Major Version warnings."
    )
)
@click.option(
    "--all", is_flag=True, help="Update all modules without Major Version warnings."
)
@click.pass_context
def update(ctx, all):  # pragma: no cover
    """
    Checks for out-of-date modules on the connected CIRCUITPYTHON device, and
    prompts the user to confirm updating such modules.
    """
    logger.info("Update")
    # Grab out of date modules.
    modules = [m for m in find_modules(ctx.obj["DEVICE_PATH"]) if m.outofdate]
    if modules:
        click.echo("Found {} module[s] needing update.".format(len(modules)))
        if not all:
            click.echo("Please indicate which modules you wish to update:\n")
        for module in modules:
            update_flag = all
            if VERBOSE:
                click.echo(
                    "Device version: {}, Bundle version: {}".format(
                        module.device_version, module.bundle_version
                    )
                )
            if isinstance(module.bundle_version, str) and not VersionInfo.isvalid(
                module.bundle_version
            ):
                click.secho(
                    f"WARNING: Library {module.name} repo has incorrect __version__"
                    "\n\tmetadata. Circup will assume it needs updating."
                    "\n\tPlease file an issue in the library repo.",
                    fg="yellow",
                )
                if module.repo:
                    click.secho(f"\t{module.repo}", fg="yellow")
            if not update_flag:
                if module.major_update:
                    update_flag = click.confirm(
                        (
                            "'{}' is a Major Version update and may contain breaking "
                            "changes. Do you want to update?".format(module.name)
                        )
                    )
                else:
                    update_flag = click.confirm("Update '{}'?".format(module.name))
            if update_flag:
                # pylint: disable=broad-except
                try:
                    module.update()
                    click.echo("Updated {}".format(module.name))
                except Exception as ex:
                    logger.exception(ex)
                    click.echo(
                        "Something went wrong, {} (check the logs)".format(str(ex))
                    )
                # pylint: enable=broad-except
    else:
        click.echo("None of the modules found on the device need an update.")


# Allows execution via `python -m circup ...`
# pylint: disable=no-value-for-parameter
if __name__ == "__main__":  # pragma: no cover
    main()<|MERGE_RESOLUTION|>--- conflicted
+++ resolved
@@ -648,14 +648,10 @@
 def get_requirements(library_name):
     """
     Return a string of the requirements.txt for a GitHub Repo
-<<<<<<< HEAD
-
-    :param str repo_name: GitHub repo name
-=======
     NOTE: This is only looks at the py bundle. No known differences in the mpy
     bundle for requirements.txt
-    :param str repo_name GitHub repo name
->>>>>>> 4b757e85
+    
+    :param str library_name: CircuitPython library name
     :return: str the content of requirements.txt or None if not found
     """
     tag = get_latest_tag()
