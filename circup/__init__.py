--- conflicted
+++ resolved
@@ -25,11 +25,8 @@
 import findimports
 import pkg_resources
 import requests
-<<<<<<< HEAD
-=======
 import toml
 from semver import VersionInfo
->>>>>>> ce7a2982
 import update_checker
 from requests.auth import HTTPBasicAuth
 from semver import VersionInfo
@@ -1042,9 +1039,6 @@
         )
 
 
-<<<<<<< HEAD
-def get_device_versions(device_url):
-=======
 def get_circup_dependencies(bundle, library):
     """
     Get the list of circup dependencies from pyproject.toml
@@ -1075,8 +1069,7 @@
         return tuple()
 
 
-def get_device_versions(device_path):
->>>>>>> ce7a2982
+def get_device_versions(device_url):
     """
     Returns a dictionary of metadata from modules on the connected device.
 
