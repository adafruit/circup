--- conflicted
+++ resolved
@@ -935,7 +935,18 @@
     return sorted_full_list
 
 
-<<<<<<< HEAD
+def is_virtual_env_active():
+    """
+    Check if a virtual environment is currently active.
+
+    We don't check the more commonly recommended way of checking if
+    sys.prefix != sys.base_prefix as this will always be true if running circup
+    from a pipx install. This way ensures the user manually activated a
+    virtual environment, regardless how circup is installed.
+    """
+    return "VIRTUAL_ENV" in os.environ
+
+
 def find_pyproject():
     """
     Look for a pyproject.toml in the current directory or its parent directories.
@@ -964,16 +975,4 @@
     Check for specified bundle versions.
     """
     pyproject_toml_data = toml.load(pyproject_file)
-    return pyproject_toml_data.get("tool", {}).get("circup", {}).get("bundle-versions")
-=======
-def is_virtual_env_active():
-    """
-    Check if a virtual environment is currently active.
-
-    We don't check the more commonly recommended way of checking if
-    sys.prefix != sys.base_prefix as this will always be true if running circup
-    from a pipx install. This way ensures the user manually activated a
-    virtual environment, regardless how circup is installed.
-    """
-    return "VIRTUAL_ENV" in os.environ
->>>>>>> d68d9042
+    return pyproject_toml_data.get("tool", {}).get("circup", {}).get("bundle-versions")