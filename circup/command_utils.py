--- conflicted
+++ resolved
@@ -120,18 +120,9 @@
     """
 
     # pylint: disable=unused-argument, consider-iterating-dictionary
-<<<<<<< HEAD
     available_examples = get_bundle_examples(
         get_bundles_list(None), avoid_download=True
     )
-
-    matching_examples = [
-        example_path
-        for example_path in available_examples.keys()
-        if example_path.startswith(incomplete)
-    ]
-=======
-    available_examples = get_bundle_examples(get_bundles_list(), avoid_download=True)
     matching_examples = []
     for term in incomplete:
         _examples = [
@@ -140,7 +131,6 @@
             if term in example_path
         ]
         matching_examples.extend(_examples)
->>>>>>> ec5e9694
 
     return sorted(matching_examples)
 
