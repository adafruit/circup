--- conflicted
+++ resolved
@@ -358,11 +358,7 @@
             name, backend, repo, "1.2.3", "1.2.3", True, bundle, (None, None)
         )
         m2 = circup.Module(
-<<<<<<< HEAD
-            name, backend, repo, "1.2.3", "1.2.3", True, bundle, ("7.0.0-alpha.1", None)
-=======
-            path, repo, "1.2.3", "1.2.3", True, bundle, ("7.0.0-alpha.1", "8.99.99")
->>>>>>> b2601428
+            name, backend, repo, "1.2.3", "1.2.3", True, bundle, ("7.0.0-alpha.1", "8.99.99")
         )
         m3 = circup.Module(
             name, backend, repo, "1.2.3", "1.2.3", True, bundle, (None, "7.0.0-alpha.1")
@@ -687,18 +683,11 @@
     Ensure the __version__ is correctly extracted from the bytecode ".mpy"
     file generated from Circuitpython >= 7. Version in local_module_cp7 is 1.2.3
     """
-<<<<<<< HEAD
     with mock.patch("circup.logger.warning") as mock_logger:
         result = circup.extract_metadata("tests/local_module_cp7.mpy", mock_logger)
         assert result["__version__"] == "1.2.3"
         assert result["mpy"] is True
-        assert result["compatibility"] == ("7.0.0-alpha.1", None)
-=======
-    result = circup.extract_metadata("tests/local_module_cp7.mpy")
-    assert result["__version__"] == "1.2.3"
-    assert result["mpy"] is True
-    assert result["compatibility"] == ("7.0.0-alpha.1", "8.99.99")
->>>>>>> b2601428
+        assert result["compatibility"] == ("7.0.0-alpha.1", "8.99.99")
 
 
 def test_find_modules():
